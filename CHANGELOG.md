# UnityFx.Mvc changelog
All notable changes to this project will be documented in this file.

The format is based on [Keep a Changelog](http://keepachangelog.com/); this project adheres to [Semantic Versioning](http://semver.org/).

<<<<<<< HEAD
## [0.4.0] - unreleased
=======
## [0.3.1] - 2020.03.19

### Added
- Added ability for `UGUIViewFactoryBuilder` to add multiple prefabs in a single call ([#13](https://github.com/Arvtesh/UnityFx.Mvc/issues/13)).

### Fixed
- Fixed coimpile error on Unity 2019.3+ ([#14](https://github.com/Arvtesh/UnityFx.Mvc/issues/14)).
>>>>>>> 06bface0

## [0.3.0] - 2020.02.20

### Added
- Improved `Present` error handling ([#2](https://github.com/Arvtesh/UnityFx.Mvc/issues/2)).
- Added support for singleton controllers ([#4](https://github.com/Arvtesh/UnityFx.Mvc/issues/4)).
- Added support for controller tags ([#5](https://github.com/Arvtesh/UnityFx.Mvc/issues/5)).
- Added middleware support ([#7](https://github.com/Arvtesh/UnityFx.Mvc/issues/7)).
- Added default MessageBox implementation ([#9](https://github.com/Arvtesh/UnityFx.Mvc/issues/9)).
- Added support for PlayerLoop-based presenters ([#10](https://github.com/Arvtesh/UnityFx.Mvc/issues/10)).
- Added `PresenterBuilder` and `UGUIViewFactoryBuilder` as builder for new `IPresenter` and `IViewFactory` instances.
- Added `IPresentService` interface.

### Changed
- Made `IPresenter` and `IViewFactory` implementations internal to `UnityFx.Mvc` assembly ([#6](https://github.com/Arvtesh/UnityFx.Mvc/issues/6)). They are created via specialied builder classes.

### Removed
- Removed generic `Presenter<>` implementation.

## [0.2.1] - 2020.01.09

### Fixed
- Fixed IL2CPP compile error in `Presenter<>`.
- Fixed editor window to correctly detect selection in 2-column project window layout.

## [0.2.0] - 2020.01.05

### Added
- Added support for generic commands.
- Added view layers support (via `ViewControllerAttribute`).
- Added `IViewControllerResult` interface to tag controllers that have a result value.
- Added `IConfigurable` interfaces.
- Added message box extensions.

### Changed
- Changed the package layout. The code is now splitted into 3 assemblies (`UnityFx.Mvc`, `UnityFx.Mvc.Abstractions` and `UnityFx.Mvc.Extensions`).
- Renamed `IPresenter.PresentAsync` to `Present`. Added a group of `PresentAsync` extension methods returning `Task` instead of `IPresentResult`.
- Renamed `IPresentResult.DismissTask` to `Task`.
- Changed `Present`/`PresentAsync` arguments.
- Changed `IViewFactory` and `IViewControllerFactory` interfaces.
- `IView` now does not inherit `IComponent`.

### Removed
- Removed `IPresentResult.PresentTask`.

## [0.1.0] - 2019.11.14

### Added
- Initial release.
<|MERGE_RESOLUTION|>--- conflicted
+++ resolved
@@ -3,9 +3,10 @@
 
 The format is based on [Keep a Changelog](http://keepachangelog.com/); this project adheres to [Semantic Versioning](http://semver.org/).
 
-<<<<<<< HEAD
 ## [0.4.0] - unreleased
-=======
+
+### Added
+
 ## [0.3.1] - 2020.03.19
 
 ### Added
@@ -13,7 +14,6 @@
 
 ### Fixed
 - Fixed coimpile error on Unity 2019.3+ ([#14](https://github.com/Arvtesh/UnityFx.Mvc/issues/14)).
->>>>>>> 06bface0
 
 ## [0.3.0] - 2020.02.20
 
