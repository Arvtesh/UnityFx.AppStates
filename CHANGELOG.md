# UnityFx.Mvc changelog
All notable changes to this project will be documented in this file.

The format is based on [Keep a Changelog](http://keepachangelog.com/); this project adheres to [Semantic Versioning](http://semver.org/).

<<<<<<< HEAD
## [0.3.0] - unreleased
=======
## [0.2.1] - 2020.01.09

### Fixed
- Fixed IL2CPP compile error in `Presenter<>`.
- Fixed editor window to correctly detect selection in 2-column project window layout.
>>>>>>> f34e5b30

## [0.2.0] - 2020.01.05

### Added
- Added support for generic commands.
- Added view layers support (via `ViewControllerAttribute`).
- Added `IViewControllerResult` interface to tag controllers that have a result value.
- Added `IConfigurable` interfaces.
- Added message box extensions.

### Changed
- Changed the package layout. The code is now splitted into 3 assemblies (`UnityFx.Mvc`, `UnityFx.Mvc.Abstractions` and `UnityFx.Mvc.Extensions`).
- Renamed `IPresenter.PresentAsync` to `Present`. Added a group of `PresentAsync` extension methods returning `Task` instead of `IPresentResult`.
- Renamed `IPresentResult.DismissTask` to `Task`.
- Changed `Present`/`PresentAsync` arguments.
- Changed `IViewFactory` and `IViewControllerFactory` interfaces.
- `IView` now does not inherit `IComponent`.

### Removed
- Removed `IPresentResult.PresentTask`.

## [0.1.0] - 2019.11.14

### Added
- Initial release.
<|MERGE_RESOLUTION|>--- conflicted
+++ resolved
@@ -3,15 +3,16 @@
 
 The format is based on [Keep a Changelog](http://keepachangelog.com/); this project adheres to [Semantic Versioning](http://semver.org/).
 
-<<<<<<< HEAD
 ## [0.3.0] - unreleased
-=======
+
+### Removed
+- Removed generic `Presenter<>` implementation.
+
 ## [0.2.1] - 2020.01.09
 
 ### Fixed
 - Fixed IL2CPP compile error in `Presenter<>`.
 - Fixed editor window to correctly detect selection in 2-column project window layout.
->>>>>>> f34e5b30
 
 ## [0.2.0] - 2020.01.05
 
